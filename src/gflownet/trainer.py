import gc
import os
import pathlib
import shutil
import time
from typing import Any, Callable, Dict, List, Optional, Protocol, Union

import numpy as np
import torch
import torch.nn as nn
import torch.utils.tensorboard
import torch_geometric.data as gd
import wandb
from omegaconf import OmegaConf
from rdkit import RDLogger
from torch import Tensor
from torch.utils.data import DataLoader, Dataset
from torch_geometric.data import Batch

from gflownet import GFNAlgorithm, GFNTask
from gflownet.data.data_source import DataSource
from gflownet.data.replay_buffer import ReplayBuffer
from gflownet.envs.graph_building_env import GraphActionCategorical, GraphBuildingEnv, GraphBuildingEnvContext
from gflownet.envs.seq_building_env import SeqBatch
from gflownet.utils.misc import create_logger, set_main_process_device
from gflownet.utils.multiprocessing_proxy import BufferUnpickler, mp_object_wrapper
from gflownet.utils.sqlite_log import SQLiteLogHook

from .config import Config


# pip install cantilever
from cantilever.core.timer import timeit


class Closable(Protocol):
    def close(self):
        pass


class GFNTrainer:
    def __init__(self, config: Config, print_config=True):
        """A GFlowNet trainer. Contains the main training loop in `run` and should be subclassed.

        Parameters
        ----------
        config: Config
            The hyperparameters for the trainer.
        """
        self.print_config = print_config
        self.to_terminate: List[Closable] = []
        # self.setup should at least set these up:
        self.training_data: Dataset
        self.test_data: Dataset
        self.model: nn.Module
        # `sampling_model` is used by the data workers to sample new objects from the model. Can be
        # the same as `model`.
        self.sampling_model: nn.Module
        self.replay_buffer: Optional[ReplayBuffer]
        self.env: GraphBuildingEnv
        self.ctx: GraphBuildingEnvContext
        self.task: GFNTask
        self.algo: GFNAlgorithm

        # There are three sources of config values
        #   - The default values specified in individual config classes
        #   - The default values specified in the `default_hps` method, typically what is defined by a task
        #   - The values passed in the constructor, typically what is called by the user
        # The final config is obtained by merging the three sources with the following precedence:
        #   config classes < default_hps < constructor (i.e. the constructor overrides the default_hps, and so on)
        self.default_cfg: Config = Config()
        self.set_default_hps(self.default_cfg)
        assert isinstance(self.default_cfg, Config) and isinstance(
            config, Config
        )  # make sure the config is a Config object, and not the Config class itself
        self.cfg: Config = OmegaConf.merge(self.default_cfg, config)

        self.device = torch.device(self.cfg.device)
        set_main_process_device(self.device)
        # Print the loss every `self.print_every` iterations
        self.print_every = self.cfg.print_every
        # These hooks allow us to compute extra quantities when sampling data
        self.sampling_hooks: List[Callable] = []
        self.valid_sampling_hooks: List[Callable] = []
        # Will check if parameters are finite at every iteration (can be costly)
        self._validate_parameters = False

        self.setup()

    def set_default_hps(self, base: Config):
        raise NotImplementedError()

    def setup_env_context(self):
        raise NotImplementedError()

    def setup_task(self):
        raise NotImplementedError()

    def setup_model(self):
        raise NotImplementedError()

    def setup_algo(self):
        raise NotImplementedError()

    def setup_data(self):
        pass

    def step(self, loss: Tensor):
        raise NotImplementedError()

    def setup(self):
        if os.path.exists(self.cfg.log_dir):
            if self.cfg.overwrite_existing_exp:
                shutil.rmtree(self.cfg.log_dir)
            else:
                raise ValueError(
                    f"Log dir {self.cfg.log_dir} already exists. Set overwrite_existing_exp=True to delete it."
                )
        os.makedirs(self.cfg.log_dir)

        RDLogger.DisableLog("rdApp.*")
        self.rng = np.random.default_rng(142857)
        self.env = GraphBuildingEnv()
        self.setup_data()
        self.setup_task()
        self.setup_env_context()
        self.setup_algo()
        self.setup_model()

    def _wrap_for_mp(self, obj):
        """Wraps an object in a placeholder whose reference can be sent to a
        data worker process (only if the number of workers is non-zero)."""
        if self.cfg.num_workers > 0 and obj is not None:
            wrapper = mp_object_wrapper(
                obj,
                self.cfg.num_workers,
                cast_types=(gd.Batch, GraphActionCategorical, SeqBatch),
                pickle_messages=self.cfg.pickle_mp_messages,
                sb_size=self.cfg.mp_buffer_size,
            )
            self.to_terminate.append(wrapper.terminate)
            return wrapper.placeholder
        else:
            return obj

    def build_callbacks(self):
        return {}

    def _make_data_loader(self, src):
        return torch.utils.data.DataLoader(
            src,
            batch_size=None,
            num_workers=self.cfg.num_workers,
            persistent_workers=self.cfg.num_workers > 0,
            prefetch_factor=1 if self.cfg.num_workers else None,
        )

    def build_training_data_loader(self) -> DataLoader:
        # Since the model may be used by a worker in a different process, we need to wrap it.
        # See implementation_notes.md for more details.
        model = self._wrap_for_mp(self.sampling_model)
        replay_buffer = self._wrap_for_mp(self.replay_buffer)

        if self.cfg.replay.use:
            # None is fine for either value, it will be replaced by num_from_policy, but 0 is not
            assert self.cfg.replay.num_from_replay != 0, "Replay is enabled but no samples are being drawn from it"
            assert self.cfg.replay.num_new_samples != 0, "Replay is enabled but no new samples are being added to it"

        n_drawn = self.cfg.algo.num_from_policy
        n_replayed = self.cfg.replay.num_from_replay or n_drawn if self.cfg.replay.use else 0
        n_new_replay_samples = self.cfg.replay.num_new_samples or n_drawn if self.cfg.replay.use else None
        n_from_dataset = self.cfg.algo.num_from_dataset

        src = DataSource(self.cfg, self.ctx, self.algo, self.task, replay_buffer=replay_buffer)
        if n_from_dataset:
            src.do_sample_dataset(self.training_data, n_from_dataset, backwards_model=model)
        if n_drawn or n_new_replay_samples:
            src.do_sample_model(model, n_drawn, n_new_replay_samples)
        if n_replayed and replay_buffer is not None:
            src.do_sample_replay(n_replayed)
        if self.cfg.log_dir:
            src.add_sampling_hook(SQLiteLogHook(str(pathlib.Path(self.cfg.log_dir) / "train"), self.ctx))
        for hook in self.sampling_hooks:
            src.add_sampling_hook(hook)
        return self._make_data_loader(src)

    def build_validation_data_loader(self) -> DataLoader:
        model = self._wrap_for_mp(self.model)
        n_drawn = self.cfg.algo.valid_num_from_policy
        n_from_dataset = self.cfg.algo.valid_num_from_dataset

        src = DataSource(self.cfg, self.ctx, self.algo, self.task, is_algo_eval=True)
        if n_from_dataset:
            src.do_dataset_in_order(self.test_data, n_from_dataset, backwards_model=model)
        if n_drawn:
            assert self.cfg.num_validation_gen_steps is not None
            # TODO: might be better to change total steps to total trajectories drawn
            src.do_sample_model_n_times(model, n_drawn, num_total=self.cfg.num_validation_gen_steps * n_drawn)

        if self.cfg.log_dir:
            src.add_sampling_hook(SQLiteLogHook(str(pathlib.Path(self.cfg.log_dir) / "valid"), self.ctx))
        for hook in self.valid_sampling_hooks:
            src.add_sampling_hook(hook)
        return self._make_data_loader(src)

    def build_final_data_loader(self) -> DataLoader:
        model = self._wrap_for_mp(self.model)

        n_drawn = self.cfg.algo.num_from_policy
        src = DataSource(self.cfg, self.ctx, self.algo, self.task, is_algo_eval=True)
        assert self.cfg.num_final_gen_steps is not None
        # TODO: might be better to change total steps to total trajectories drawn
        src.do_sample_model_n_times(model, n_drawn, num_total=self.cfg.num_final_gen_steps * n_drawn)

        if self.cfg.log_dir:
            src.add_sampling_hook(SQLiteLogHook(str(pathlib.Path(self.cfg.log_dir) / "final"), self.ctx))
        for hook in self.sampling_hooks:
            src.add_sampling_hook(hook)
        return self._make_data_loader(src)

    def train_batch(self, batch: gd.Batch, epoch_idx: int, batch_idx: int, train_it: int) -> Dict[str, Any]:
        tick = time.time()
        self.model.train()
        try:
            loss, info = self.algo.compute_batch_losses(self.model, batch)
            if not torch.isfinite(loss):
                raise ValueError("loss is not finite")
            step_info = self.step(loss)
            self.algo.step()  # This also isn't used anywhere?
            if self._validate_parameters and not all([torch.isfinite(i).all() for i in self.model.parameters()]):
                raise ValueError("parameters are not finite")
        except ValueError as e:
            os.makedirs(self.cfg.log_dir, exist_ok=True)
            torch.save([self.model.state_dict(), batch, loss, info], open(self.cfg.log_dir + "/dump.pkl", "wb"))
            raise e

        if step_info is not None:
            info.update(step_info)
        if hasattr(batch, "extra_info"):
            info.update(batch.extra_info)
        info["train_time"] = time.time() - tick
        return {k: v.item() if hasattr(v, "item") else v for k, v in info.items()}

    def evaluate_batch(self, batch: gd.Batch, epoch_idx: int = 0, batch_idx: int = 0) -> Dict[str, Any]:
        tick = time.time()
        self.model.eval()
        loss, info = self.algo.compute_batch_losses(self.model, batch)
        if hasattr(batch, "extra_info"):
            info.update(batch.extra_info)
        info["eval_time"] = time.time() - tick
        return {k: v.item() if hasattr(v, "item") else v for k, v in info.items()}

    def _maybe_resolve_shared_buffer(
        self, batch: Union[Batch, SeqBatch, tuple, list], dl: DataLoader
    ) -> Union[Batch, SeqBatch]:
        if dl.dataset.mp_buffer_size and isinstance(batch, (tuple, list)):
            batch, wid = batch
            batch = BufferUnpickler(dl.dataset.result_buffer[wid], batch, self.device).load()
        elif isinstance(batch, (Batch, SeqBatch)):
            batch = batch.to(self.device)
        return batch

    def run(self, *args):
        with timeit("run"):
<<<<<<< HEAD
            self._run(*args)
=======
            self._run(self, *args)
>>>>>>> a02f3a4b

    def _run(self, logger=None):
        """Trains the GFN for `num_training_steps` minibatches, performing
        validation every `validate_every` minibatches.
        """
        if logger is None:
            logger = create_logger(logfile=self.cfg.log_dir + "/train.log")
        self.model.to(self.device)
        self.sampling_model.to(self.device)
        epoch_length = max(len(self.training_data), 1)
        valid_freq = self.cfg.validate_every
        # If checkpoint_every is not specified, checkpoint at every validation epoch
        ckpt_freq = self.cfg.checkpoint_every if self.cfg.checkpoint_every is not None else valid_freq
        train_dl = self.build_training_data_loader()
        valid_dl = self.build_validation_data_loader()
        if self.cfg.num_final_gen_steps:
            final_dl = self.build_final_data_loader()
        callbacks = self.build_callbacks()
        start = self.cfg.start_at_step + 1
        num_training_steps = self.cfg.num_training_steps
        logger.info("Starting training")
        start_time = time.time()
        t0 = time.time()
        times = []
        wt0 = time.time()
        wtimes = []
        for it, batch in zip(range(start, 1 + num_training_steps), cycle(train_dl)):
            wt1 = time.time()
            wt = wt1 - wt0
            wtimes.append(wt)
            # the memory fragmentation or allocation keeps growing, how often should we clean up?
            # is changing the allocation strategy helpful?

            if it % 1024 == 0:
                gc.collect()
                torch.cuda.empty_cache()
            batch = self._maybe_resolve_shared_buffer(batch, train_dl)
            t1 = time.time()
            times.append(t1 - t0)
            peak_cuda_mem = int(torch.cuda.max_memory_reserved() / 1024 ** 2)
            print(f"iteration {it} : {t1 - t0:.2f} s, average: {np.mean(times):.2f} s, average wait: {np.mean(wtimes):.2f} s, peak VRAM: {peak_cuda_mem}Mb")
            t0 = t1
            epoch_idx = it // epoch_length
            batch_idx = it % epoch_length
            if self.replay_buffer is not None and len(self.replay_buffer) < self.replay_buffer.warmup:
                logger.info(
                    f"iteration {it} : warming up replay buffer {len(self.replay_buffer)}/{self.replay_buffer.warmup}"
                )
                continue
            
            with timeit("train_batch"):
                info = self.train_batch(batch, epoch_idx, batch_idx, it)
            
            info["time_spent"] = time.time() - start_time
            start_time = time.time()
            self.log(info, it, "train")
            if it % self.print_every == 0:
                logger.info(f"iteration {it} : " + " ".join(f"{k}:{v:.2f}" for k, v in info.items()))

            if valid_freq > 0 and it % valid_freq == 0:
                for batch in valid_dl:
                    batch = self._maybe_resolve_shared_buffer(batch, valid_dl)
                    info = self.evaluate_batch(batch.to(self.device), epoch_idx, batch_idx)
                    self.log(info, it, "valid")
                    logger.info(f"validation - iteration {it} : " + " ".join(f"{k}:{v:.2f}" for k, v in info.items()))
                end_metrics = {}
                for c in callbacks.values():
                    if hasattr(c, "on_validation_end"):
                        c.on_validation_end(end_metrics)
                self.log(end_metrics, it, "valid_end")
            if ckpt_freq > 0 and it % ckpt_freq == 0:
                self._save_state(it)
            wt0 = time.time()
        self._save_state(num_training_steps)

        num_final_gen_steps = self.cfg.num_final_gen_steps
        final_info = {}
        if num_final_gen_steps:
            logger.info(f"Generating final {num_final_gen_steps} batches ...")
            for it, batch in zip(
                range(num_training_steps + 1, num_training_steps + num_final_gen_steps + 1),
                cycle(final_dl),
            ):
                batch = self._maybe_resolve_shared_buffer(batch, final_dl)
                if hasattr(batch, "extra_info"):
                    for k, v in batch.extra_info.items():
                        if k not in final_info:
                            final_info[k] = []
                        if hasattr(v, "item"):
                            v = v.item()
                        final_info[k].append(v)
                if it % self.print_every == 0:
                    logger.info(f"Generating mols {it - num_training_steps}/{num_final_gen_steps}")
            final_info = {k: np.mean(v) for k, v in final_info.items()}

            logger.info("Final generation steps completed - " + " ".join(f"{k}:{v:.2f}" for k, v in final_info.items()))
            self.log(final_info, num_training_steps, "final")

        # for pypy and other GC having implementations, we need to manually clean up
        del train_dl
        del valid_dl
        if self.cfg.num_final_gen_steps:
            del final_dl

    def terminate(self):
        for hook in self.sampling_hooks:
            if hasattr(hook, "terminate") and hook.terminate not in self.to_terminate:
                hook.terminate()

        for terminate in self.to_terminate:
            terminate()

    def _save_state(self, it):
        state = {
            "models_state_dict": [self.model.state_dict()],
            "cfg": self.cfg,
            "step": it,
        }
        if self.sampling_model is not self.model:
            state["sampling_model_state_dict"] = [self.sampling_model.state_dict()]
        fn = pathlib.Path(self.cfg.log_dir) / "model_state.pt"
        with open(fn, "wb") as fd:
            torch.save(
                state,
                fd,
            )
        if self.cfg.store_all_checkpoints:
            shutil.copy(fn, pathlib.Path(self.cfg.log_dir) / f"model_state_{it}.pt")

    def log(self, info, index, key):
        if not hasattr(self, "_summary_writer"):
            self._summary_writer = torch.utils.tensorboard.SummaryWriter(self.cfg.log_dir)
        for k, v in info.items():
            self._summary_writer.add_scalar(f"{key}_{k}", v, index)
        if wandb.run is not None:
            wandb.log({f"{key}_{k}": v for k, v in info.items()}, step=index)

    def __del__(self):
        self.terminate()


def cycle(it):
    while True:
        for i in it:
            yield i<|MERGE_RESOLUTION|>--- conflicted
+++ resolved
@@ -30,7 +30,7 @@
 
 
 # pip install cantilever
-from cantilever.core.timer import timeit
+from cantilever.core.timer import timeit, timeiterator
 
 
 class Closable(Protocol):
@@ -262,11 +262,7 @@
 
     def run(self, *args):
         with timeit("run"):
-<<<<<<< HEAD
             self._run(*args)
-=======
-            self._run(self, *args)
->>>>>>> a02f3a4b
 
     def _run(self, logger=None):
         """Trains the GFN for `num_training_steps` minibatches, performing
@@ -293,53 +289,55 @@
         times = []
         wt0 = time.time()
         wtimes = []
-        for it, batch in zip(range(start, 1 + num_training_steps), cycle(train_dl)):
-            wt1 = time.time()
-            wt = wt1 - wt0
-            wtimes.append(wt)
-            # the memory fragmentation or allocation keeps growing, how often should we clean up?
-            # is changing the allocation strategy helpful?
-
-            if it % 1024 == 0:
-                gc.collect()
-                torch.cuda.empty_cache()
-            batch = self._maybe_resolve_shared_buffer(batch, train_dl)
-            t1 = time.time()
-            times.append(t1 - t0)
-            peak_cuda_mem = int(torch.cuda.max_memory_reserved() / 1024 ** 2)
-            print(f"iteration {it} : {t1 - t0:.2f} s, average: {np.mean(times):.2f} s, average wait: {np.mean(wtimes):.2f} s, peak VRAM: {peak_cuda_mem}Mb")
-            t0 = t1
-            epoch_idx = it // epoch_length
-            batch_idx = it % epoch_length
-            if self.replay_buffer is not None and len(self.replay_buffer) < self.replay_buffer.warmup:
-                logger.info(
-                    f"iteration {it} : warming up replay buffer {len(self.replay_buffer)}/{self.replay_buffer.warmup}"
-                )
-                continue
-            
-            with timeit("train_batch"):
-                info = self.train_batch(batch, epoch_idx, batch_idx, it)
-            
-            info["time_spent"] = time.time() - start_time
-            start_time = time.time()
-            self.log(info, it, "train")
-            if it % self.print_every == 0:
-                logger.info(f"iteration {it} : " + " ".join(f"{k}:{v:.2f}" for k, v in info.items()))
-
-            if valid_freq > 0 and it % valid_freq == 0:
-                for batch in valid_dl:
-                    batch = self._maybe_resolve_shared_buffer(batch, valid_dl)
-                    info = self.evaluate_batch(batch.to(self.device), epoch_idx, batch_idx)
-                    self.log(info, it, "valid")
-                    logger.info(f"validation - iteration {it} : " + " ".join(f"{k}:{v:.2f}" for k, v in info.items()))
-                end_metrics = {}
-                for c in callbacks.values():
-                    if hasattr(c, "on_validation_end"):
-                        c.on_validation_end(end_metrics)
-                self.log(end_metrics, it, "valid_end")
-            if ckpt_freq > 0 and it % ckpt_freq == 0:
-                self._save_state(it)
-            wt0 = time.time()
+        for it, batch in zip(range(start, 1 + num_training_steps), cycle(timeiterator(iter(train_dl)))):
+            with timeit("batch"):
+                wt1 = time.time()
+                wt = wt1 - wt0
+                wtimes.append(wt)
+                # the memory fragmentation or allocation keeps growing, how often should we clean up?
+                # is changing the allocation strategy helpful?
+
+                if it % 1024 == 0:
+                    gc.collect()
+                    torch.cuda.empty_cache()
+                batch = self._maybe_resolve_shared_buffer(batch, train_dl)
+                t1 = time.time()
+                times.append(t1 - t0)
+                peak_cuda_mem = int(torch.cuda.max_memory_reserved() / 1024 ** 2)
+                print(f"iteration {it} : {t1 - t0:.2f} s, average: {np.mean(times):.2f} s, average wait: {np.mean(wtimes):.2f} s, peak VRAM: {peak_cuda_mem}Mb")
+                t0 = t1
+                epoch_idx = it // epoch_length
+                batch_idx = it % epoch_length
+                if self.replay_buffer is not None and len(self.replay_buffer) < self.replay_buffer.warmup:
+                    logger.info(
+                        f"iteration {it} : warming up replay buffer {len(self.replay_buffer)}/{self.replay_buffer.warmup}"
+                    )
+                    continue
+                
+                with timeit("train_batch"):
+                    info = self.train_batch(batch, epoch_idx, batch_idx, it)
+                    torch.cuda.synchronize()
+                
+                info["time_spent"] = time.time() - start_time
+                start_time = time.time()
+                self.log(info, it, "train")
+                if it % self.print_every == 0:
+                    logger.info(f"iteration {it} : " + " ".join(f"{k}:{v:.2f}" for k, v in info.items()))
+
+                if valid_freq > 0 and it % valid_freq == 0:
+                    for batch in valid_dl:
+                        batch = self._maybe_resolve_shared_buffer(batch, valid_dl)
+                        info = self.evaluate_batch(batch.to(self.device), epoch_idx, batch_idx)
+                        self.log(info, it, "valid")
+                        logger.info(f"validation - iteration {it} : " + " ".join(f"{k}:{v:.2f}" for k, v in info.items()))
+                    end_metrics = {}
+                    for c in callbacks.values():
+                        if hasattr(c, "on_validation_end"):
+                            c.on_validation_end(end_metrics)
+                    self.log(end_metrics, it, "valid_end")
+                if ckpt_freq > 0 and it % ckpt_freq == 0:
+                    self._save_state(it)
+                wt0 = time.time()
         self._save_state(num_training_steps)
 
         num_final_gen_steps = self.cfg.num_final_gen_steps
