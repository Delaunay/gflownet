--- conflicted
+++ resolved
@@ -3,11 +3,7 @@
 import pathlib
 import shutil
 import time
-<<<<<<< HEAD
 from typing import Any, Callable, Dict, List, Optional, Protocol, Union
-=======
-from typing import Any, Callable, Dict, List, Optional, Protocol
->>>>>>> 9bf35cda
 
 import numpy as np
 import torch
@@ -27,11 +23,7 @@
 from gflownet.envs.graph_building_env import GraphActionCategorical, GraphBuildingEnv, GraphBuildingEnvContext
 from gflownet.envs.seq_building_env import SeqBatch
 from gflownet.utils.misc import create_logger, set_main_process_device
-<<<<<<< HEAD
 from gflownet.utils.multiprocessing_proxy import BufferUnpickler, mp_object_wrapper
-=======
-from gflownet.utils.multiprocessing_proxy import mp_object_wrapper
->>>>>>> 9bf35cda
 from gflownet.utils.sqlite_log import SQLiteLogHook
 
 from .config import Config
@@ -161,11 +153,7 @@
 
     def build_training_data_loader(self) -> DataLoader:
         # Since the model may be used by a worker in a different process, we need to wrap it.
-<<<<<<< HEAD
-        # See implementation_nodes.md for more details.
-=======
         # See implementation_notes.md for more details.
->>>>>>> 9bf35cda
         model = self._wrap_for_mp(self.sampling_model)
         replay_buffer = self._wrap_for_mp(self.replay_buffer)
 
@@ -194,12 +182,6 @@
 
     def build_validation_data_loader(self) -> DataLoader:
         model = self._wrap_for_mp(self.model)
-<<<<<<< HEAD
-
-=======
-        # TODO: we're changing the default, make sure anything that is using test data is adjusted
-        src = DataSource(self.cfg, self.ctx, self.algo, self.task, is_algo_eval=True)
->>>>>>> 9bf35cda
         n_drawn = self.cfg.algo.valid_num_from_policy
         n_from_dataset = self.cfg.algo.valid_num_from_dataset
 
