--- conflicted
+++ resolved
@@ -198,35 +198,6 @@
 
 
 def main():
-<<<<<<< HEAD
-    """Example of how this trainer can be run"""
-    hps = {
-        "log_dir": "./logs/debug_run_seh_frag_pb",
-        "device": "cuda" if torch.cuda.is_available() else "cpu",
-        "overwrite_existing_exp": True,
-        "num_training_steps": 10_000,
-        "num_workers": 0,
-        "opt": {
-            "lr_decay": 20000,
-        },
-        "algo": {"sampling_tau": 0.99, "offline_ratio": 0.0},
-        "cond": {
-            "temperature": {
-                "sample_dist": "uniform",
-                "dist_params": [0, 64.0],
-            }
-        },
-    }
-    if os.path.exists(hps["log_dir"]):
-        if hps["overwrite_existing_exp"]:
-            shutil.rmtree(hps["log_dir"])
-        else:
-            raise ValueError(f"Log dir {hps['log_dir']} already exists. Set overwrite_existing_exp=True to delete it.")
-    os.makedirs(hps["log_dir"])
-
-    trial = SEHFragTrainer(hps)
-    trial.print_every = 1
-=======
     """Example of how this model can be run."""
     config = init_empty(Config())
     config.print_every = 1
@@ -234,7 +205,7 @@
     config.device = "cuda" if torch.cuda.is_available() else "cpu"
     config.overwrite_existing_exp = True
     config.num_training_steps = 10_000
-    config.num_workers = 8
+    config.num_workers = 0
     config.opt.lr_decay = 20_000
     config.algo.sampling_tau = 0.99
     config.algo.offline_ratio = 0.0
@@ -242,7 +213,6 @@
     config.cond.temperature.dist_params = [0, 64.0]
 
     trial = SEHFragTrainer(config)
->>>>>>> 96dde6b0
     trial.run()
 
 
